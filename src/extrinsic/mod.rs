/*
   Copyright 2019 Supercomputing Systems AG

   Licensed under the Apache License, Version 2.0 (the "License");
   you may not use this file except in compliance with the License.
   You may obtain a copy of the License at

       http://www.apache.org/licenses/LICENSE-2.0

   Unless required by applicable law or agreed to in writing, software
   distributed under the License is distributed on an "AS IS" BASIS,
   WITHOUT WARRANTIES OR CONDITIONS OF ANY KIND, either express or implied.
   See the License for the specific language governing permissions and
   limitations under the License.

*/

//! Offers macros that build extrinsics for custom runtime modules based on the metadata.
//! Additionally, some predefined extrinsics for common runtime modules are implemented.

<<<<<<< HEAD
pub mod xt_primitives;
pub mod contract;
=======
>>>>>>> 69f99bb8
pub mod balances;
pub mod contract;
pub mod xt_primitives;

pub extern crate codec;
pub extern crate log;

/// Generates the extrinsic's call field for a given module and call passed as &str
/// # Arguments
///
/// * 'node_metadata' - This crate's parsed node metadata as field of the API.
/// * 'module' - Module name as &str for which the call is composed.
/// * 'call' - Call name as &str
/// * 'args' - Optional sequence of arguments of the call. They are not checked against the metadata.
/// As of now the user needs to check himself that the correct arguments are supplied.
#[macro_export]
macro_rules! compose_call {
($node_metadata: expr, $module: expr, $call_name: expr $(, $args: expr) *) => {
        {
            let mut meta = $node_metadata;
            meta.retain(|m| !m.calls.is_empty());

            let module_index = meta
            .iter().position(|m| m.name == $module).expect("Module not found in Metadata");

            let call_index = meta[module_index].calls
            .iter().position(|c| c.name == $call_name).expect("Call not found in Module");

            ([module_index as u8, call_index as u8] $(, ($args)) *)
        }
    };
}

/// Generates an Unchecked extrinsic for a given call
/// # Arguments
///
/// * 'signer' - AccountKey that is used to sign the extrinsic.
/// * 'call' - call as returned by the compose_call! macro or via substrate's call enums.
/// * 'nonce' - signer's account nonce: u32
/// * 'genesis_hash' - sr-primitives::Hash256/[u8; 32].
/// * 'runtime_spec_version' - RuntimeVersion.spec_version/u32
#[macro_export]
macro_rules! compose_extrinsic_offline {
    ($signer: expr,
    $call: expr,
    $nonce: expr,
    $genesis_hash: expr,
    $runtime_spec_version: expr) => {{
        use crate::extrinsic::xt_primitives::*;

        let extra = GenericExtra::new($nonce);
        let raw_payload = SignedPayload::from_raw(
            $call,
            extra.clone(),
            (
                $runtime_spec_version,
                $genesis_hash,
                $genesis_hash,
                (),
                (),
                (),
            ),
        );

        let signature = raw_payload.using_encoded(|payload| $signer.sign(payload));

        UncheckedExtrinsicV3 {
            signature: Some((GenericAddress::from($signer.public()), signature, extra)),
            function: $call,
        }
    }};
}

/// Generates an Unchecked extrinsic for a given module and call passed as a &str.
/// # Arguments
///
/// * 'api' - This instance of API. If the *signer* field is not set, an unsigned extrinsic will be generated.
/// * 'module' - Module name as &str for which the call is composed.
/// * 'call' - Call name as &str
/// * 'args' - Optional sequence of arguments of the call. They are not checked against the metadata.
/// As of now the user needs to check himself that the correct arguments are supplied.

#[macro_export]
#[cfg(feature = "std")]
macro_rules! compose_extrinsic {
	($api: expr,
	$module: expr,
	$call: expr
	$(, $args: expr) *) => {
		{
            use crate::extrinsic::codec::Compact;
            use crate::extrinsic::log::info;
            use crate::extrinsic::xt_primitives::*;

            info!("Composing generic extrinsic for module {:?} and call {:?}", $module, $call);
            let call = $crate::compose_call!($api.metadata.clone(), $module, $call $(, ($args)) *);

            if let Some(signer) = $api.signer.clone() {
                $crate::compose_extrinsic_offline!(
                    signer,
                    call.clone(),
                    $api.get_nonce().unwrap(),
                    $api.genesis_hash,
                    $api.runtime_version.spec_version
                )
            } else {
                UncheckedExtrinsicV3 {
                    signature: None,
                    function: call.clone(),
                }
            }
		}
    };
}

#[cfg(test)]
mod tests {
    use codec::{Compact, Encode};
    use node_primitives::Balance;

    use xt_primitives::*;

    use crate::crypto::*;
    use crate::extrinsic::balances::{BALANCES_MODULE, BALANCES_TRANSFER};
    use crate::Api;

    use super::*;

    fn test_api() -> Api {
        let node_ip = "127.0.0.1";
        let node_port = "9944";
        let url = format!("{}:{}", node_ip, node_port);
        println!("Interacting with node on {}", url);
        Api::new(format!("ws://{}", url))
    }

    #[test]
    fn call_from_meta_data_works() {
        let api = test_api();

        let balance_module_index = 5u8;
        let balance_transfer_index = 0u8;

        let amount = Balance::from(42 as u128);
        let to = AccountKey::public_from_suri("//Alice", Some(""), CryptoKind::Sr25519);

        let my_call = (
            [balance_module_index, balance_transfer_index],
            GenericAddress::from(to.clone()),
            Compact(amount),
        )
            .encode();
        let transfer_fn = compose_call!(
            api.metadata.clone(),
            BALANCES_MODULE,
            BALANCES_TRANSFER,
            GenericAddress::from(to),
            Compact(amount)
        )
        .encode();
        assert_eq!(my_call, transfer_fn);
    }
}<|MERGE_RESOLUTION|>--- conflicted
+++ resolved
@@ -18,11 +18,6 @@
 //! Offers macros that build extrinsics for custom runtime modules based on the metadata.
 //! Additionally, some predefined extrinsics for common runtime modules are implemented.
 
-<<<<<<< HEAD
-pub mod xt_primitives;
-pub mod contract;
-=======
->>>>>>> 69f99bb8
 pub mod balances;
 pub mod contract;
 pub mod xt_primitives;
