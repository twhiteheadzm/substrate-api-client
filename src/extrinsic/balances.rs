/*
   Copyright 2019 Supercomputing Systems AG

   Licensed under the Apache License, Version 2.0 (the "License");
   you may not use this file except in compliance with the License.
   You may obtain a copy of the License at

       http://www.apache.org/licenses/LICENSE-2.0

   Unless required by applicable law or agreed to in writing, software
   distributed under the License is distributed on an "AS IS" BASIS,
   WITHOUT WARRANTIES OR CONDITIONS OF ANY KIND, either express or implied.
   See the License for the specific language governing permissions and
   limitations under the License.

*/

use codec::Compact;

<<<<<<< HEAD
#[cfg(feature = "std")]
use crate::{Api, compose_extrinsic};
=======
use crate::{compose_extrinsic, Api};
>>>>>>> 69f99bb8

use super::xt_primitives::*;

pub const BALANCES_MODULE: &str = "Balances";
pub const BALANCES_TRANSFER: &str = "transfer";
pub const BALANCES_SET_BALANCE: &str = "set_balance";

pub type BalanceTransferFn = ([u8; 2], GenericAddress, Compact<u128>);
pub type BalanceSetBalanceFn = ([u8; 2], GenericAddress, Compact<u128>, Compact<u128>);

pub type BalanceTransferXt = UncheckedExtrinsicV3<BalanceTransferFn>;
pub type BalanceSetBalanceXt = UncheckedExtrinsicV3<BalanceSetBalanceFn>;

#[cfg(feature = "std")]
pub fn transfer(api: Api, to: GenericAddress, amount: u128) -> BalanceTransferXt {
<<<<<<< HEAD
    compose_extrinsic!(
		api,
		BALANCES_MODULE,
		BALANCES_TRANSFER,
		to,
		Compact(amount)
	)
}

#[cfg(feature = "std")]
pub fn set_balance(api: Api, who: GenericAddress, free_balance: u128, reserved_balance: u128) -> BalanceSetBalanceXt {
    compose_extrinsic!(
		api,
		BALANCES_MODULE,
		BALANCES_SET_BALANCE,
		who,
		Compact(free_balance),
        Compact(reserved_balance)
	)
=======
    compose_extrinsic!(api, BALANCES_MODULE, BALANCES_TRANSFER, to, Compact(amount))
>>>>>>> 69f99bb8
}<|MERGE_RESOLUTION|>--- conflicted
+++ resolved
@@ -17,12 +17,9 @@
 
 use codec::Compact;
 
-<<<<<<< HEAD
+
 #[cfg(feature = "std")]
 use crate::{Api, compose_extrinsic};
-=======
-use crate::{compose_extrinsic, Api};
->>>>>>> 69f99bb8
 
 use super::xt_primitives::*;
 
@@ -38,7 +35,6 @@
 
 #[cfg(feature = "std")]
 pub fn transfer(api: Api, to: GenericAddress, amount: u128) -> BalanceTransferXt {
-<<<<<<< HEAD
     compose_extrinsic!(
 		api,
 		BALANCES_MODULE,
@@ -58,7 +54,4 @@
 		Compact(free_balance),
         Compact(reserved_balance)
 	)
-=======
-    compose_extrinsic!(api, BALANCES_MODULE, BALANCES_TRANSFER, to, Compact(amount))
->>>>>>> 69f99bb8
-}+}
